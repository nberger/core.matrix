(ns clojure.core.matrix.impl.dataset
  "Namespace for default core.matrix dataset implementation.

   Represents a dataset as a 2D array such that:
   - Each column has an (optional) name as a label
   - Each column is stored as a separate array
   - Columns may have different types"
  (:require [clojure.core.matrix.implementations :as imp]
            [clojure.core.matrix.impl.wrappers :as wrap]
            [clojure.core.matrix.impl defaults persistent-vector] ;; these are needed during loading
            [clojure.core.matrix.protocols :as mp]
            [clojure.core.matrix.macros :refer [error]]
            [clojure.core.matrix.utils :refer :all])
  (:import [java.io Writer])
  (:import [clojure.lang IPersistentVector]
           [java.util List]))

(set! *warn-on-reflection* true)
(set! *unchecked-math* :warn-on-boxed)

;; a column-based DataSet implementation.
;; columns are arbitrary core.matrix arrays, treated as vectors

(deftype DataSetRow
  [^IPersistentVector column-names
   ^IPersistentVector columns
   ^long index]
  clojure.lang.Indexed
    (count [m] (count column-names))
    (nth [m i] 
      (mp/get-1d (nth columns i) index))
    (nth [m i not-found] 
      (when (< -1 i (long (mp/dimension-count (first columns) 0)))
        (mp/get-1d (nth columns i) index)))
  clojure.lang.Seqable
    (seq [m] 
      (seq (mp/convert-to-nested-vectors m)))
  clojure.lang.IPersistentCollection
    (cons [m v]
      (conj (mp/convert-to-nested-vectors m) v))
    (empty [m]
      [])
    (equiv [m a]
      (= (mp/convert-to-nested-vectors m) a))
  clojure.lang.IPersistentVector
    (length [m] (count column-names))
    (assocN [m i v]
      (assoc (mp/convert-to-nested-vectors m) i v)))

(defn- wrap-row [dataset index]
  (let [index (long index)
        cols (mp/get-columns dataset)]
    (when-not (< -1 index (long (mp/dimension-count (first cols) 0)))
      (error "Row index does not exist: " index))
    (DataSetRow. (mp/column-names dataset) cols index)))

(defrecord DataSet
  [^IPersistentVector column-names
   ^IPersistentVector columns
   ^IPersistentVector shape])

(defn dataset-from-columns [col-names cols]
  (let [^IPersistentVector col-names (vec col-names)
<<<<<<< HEAD
        cc (long (count col-names))
        ^IPersistentVector cols (vec (mp/get-rows (vec cols)))]
=======
        cc (long (count col-names)) 
        ^IPersistentVector cols (vec (mp/get-rows (vec cols)))
        rc (long (mp/dimension-count (first cols) 0))]
>>>>>>> eb0bf2dc
    (when (not= cc (count cols))
      (error "Mismatched number of columns, have: " cc " column names"))
    (DataSet. col-names cols [rc cc])))

(defn dataset-from-rows [col-names rows]
  (let [^IPersistentVector col-names (vec col-names)
        cc (count col-names)
        rc (long (mp/dimension-count rows 0))
        ;; _ (println (str "Building dataset from rows with " cc " columns"))
        ^IPersistentVector cols (if (empty? rows)
                                  (into [] (repeat cc []))
                                  (into [] (mp/get-columns rows)))]
    (when (not= cc (count cols))
      (error "Mismatched number of columns, have: " cc " column names"))
    (DataSet. col-names cols [rc cc])))

(defn dataset-from-array
  "Construct a dataset from an array. Uses labels from the array if available."
  ([m]
    (let [dims (long (mp/dimensionality m))]
      (when (not= dims 2)
        (error "Can't construct dataset from array with shape: " (mp/get-shape m)))
      (let [col-names (or (mp/column-names m) (vec (range (mp/dimension-count m 1))))]
        (dataset-from-columns col-names (vec (mp/get-columns m)))))))

(defn dataset-from-row-maps
  ([col-names m]
     (let [rows (mapv (fn [row]
                        (reduce
                         (fn [acc c] (conj acc (get row c)))
                         [] col-names)) m)]
       (dataset-from-rows col-names rows))))

(extend-protocol mp/PDimensionLabels
  DataSet
    (label [m dim i]
      (let [dim (long dim)
            i (long i)]
        (cond
          (== dim 1) (nth (:column-names m) i)
          (<= 0 (long i) (dec (long (mp/dimension-count m dim)))) nil
          :else (error "Dimension index out of range: " i))))
    (labels [m dim]
      (let [dim (long dim)]
        (cond
          (== dim 1) (:column-names m)
          (<= 0 (long dim) (dec (long (mp/dimensionality m)))) nil
          :else (error "Dimension out of range: " dim)))))

(extend-protocol mp/PConversion
  DataSetRow
    (convert-to-nested-vectors [m]
      (mapv #(nth m %) (range (count m)))))

(extend-protocol mp/PMatrixSlices
  DataSet
  (get-column [ds i]
    (nth (mp/get-columns ds) i))
  (get-row [ds i]
    (wrap-row ds i))
  (get-major-slice [ds i]
    (mp/get-major-slice (mp/get-rows ds) i))
  (get-slice [ds dimension i]
    (mp/get-slice (mp/get-rows ds) dimension i)))

(extend-protocol mp/PMatrixColumns
  DataSet
    (get-columns [ds]
      (.columns ds)))

(extend-protocol mp/PMatrixRows
  DataSet
    (get-rows [ds]
      (let [row-count (mp/dimension-count ds 0)]
        (mapv
          (fn [i] (wrap-row ds i))
          (range row-count)))))

(extend-protocol mp/PColumnSetting
  DataSet
    (set-column [ds i column]
      (let [scol (mp/get-column ds 0)
            column (mp/broadcast-like scol column)]
        (dataset-from-columns
          (.column-names ds)
          (assoc (.columns ds) i column)))))

(extend-protocol mp/PDatasetImplementation
  DataSet
    (select-columns [ds col-names]
      (let [^List all-col-names (.column-names ds)
            indices (mapv (fn [name]
                            (let [ix (.indexOf all-col-names name)]
                              (when (== -1 ix) (error "Column name " name "not found in Dataset"))
                              ix))
                          col-names)
            cols (mapv #(.nth ^IPersistentVector (.columns ds) (long %)) indices)]
        (dataset-from-columns col-names cols)))
  (select-rows [ds rows]
    (let [col-names (mp/column-names ds)
          row-maps (mp/row-maps ds)]
      (try
        (->> (map #(nth row-maps %) rows)
             (dataset-from-row-maps col-names))
        (catch Exception e
          (let [c (long (count (mp/get-rows ds)))
                out-of-range (filter #(>= (long %) c) rows)]
            (if (> (long (count out-of-range)) 0)
              (error "Dataset contains only " c " rows. Can't select rows with indices: "
                     (vec out-of-range))
              (throw e)))))))
  (add-column [ds col-name col]
    (dataset-from-columns (conj (mp/column-names ds) col-name)
                          (conj (mp/get-columns ds) col)))
  (row-maps [ds]
    (let [col-names (mp/column-names ds)]
      (map #(zipmap col-names %)
           (mp/get-rows ds))))
  (to-map [ds]
    (into {} (map (fn [k v] [k v])
                  (mp/column-names ds)
                  (mp/get-columns ds))))
  (merge-datasets [ds1 ds2]
    (reduce
     (fn [acc [k v]]
       (let [^List colnames (mp/column-names acc)
             cols (mp/get-columns acc)
             idx (.indexOf colnames k)]
         (if (> idx -1)
           (dataset-from-columns colnames (assoc cols idx v))
           (dataset-from-columns (conj colnames k) (conj cols v)))))
     ds1 (mp/to-map ds2)))
  (rename-columns [ds col-map]
    (reduce
     (fn [acc [k v]]
       (let [^List colnames (mp/column-names acc)
             idx (.indexOf colnames k)]
         (if (> idx -1)
           (dataset-from-columns (assoc colnames idx v) (mp/get-columns acc))
           (error "Column " k " is not found in the dataset"))))
     ds col-map))
  (replace-column [ds col-name vs]
    (let [^List col-names (.column-names ds)
          idx (.indexOf col-names col-name)]
      (if (> idx -1)
        (mp/set-column ds idx vs)
        (error "Column " col-name " is not found in the dataset"))))
  (join-rows [ds1 ds2]
    (let [col-names-1 (mp/column-names ds1)
          col-names-2 (mp/column-names ds2)]
      (if (= (into #{} col-names-1)
             (into #{} col-names-2))
        (->> (mp/select-columns ds2 col-names-1)
             (mp/get-rows)
             (concat (mp/get-rows ds1))
             (dataset-from-rows col-names-1))
        (error "Can't join rows of datasets with different columns"))))
  (join-columns [ds1 ds2]
    (let [col-set-1 (into #{} (mp/column-names ds1))
          col-set-2 (into #{} (mp/column-names ds2))
          intersection (clojure.set/intersection col-set-1 col-set-2)]
      (if (zero? (count intersection))
        (dataset-from-columns
         (concat (mp/column-names ds1) (mp/column-names ds2))
         (concat (mp/get-columns ds1) (mp/get-columns ds2)))
        (error "Duplicate column names: " intersection)))))

(extend-protocol mp/PDimensionLabels
  DataSet
    (label [m dim i]
      (let [dim (long dim)]
        (cond 
          (== 1 dim) (nth (.column-names m) i)
          :else nil)))
    (labels [m dim]
      (let [dim (long dim)]
        (cond 
          (== 1 dim) (.column-names m)
          :else nil)))
    
  DataSetRow
    (label [m dim i]
      (let [dim (long dim)]
        (cond 
          (== 0 dim) (nth (.column-names m) i)
          :else nil)))
    (labels [m dim]
      (let [dim (long dim)]
        (cond 
          (== 0 dim) (.column-names m)
          :else nil)))) 

(extend-protocol mp/PColumnNames
  DataSet
    (column-name [m i]
      (nth (.column-names m) i))
    (column-names [m]
      (.column-names m))
    
  DataSetRow
    (column-name [m i]
      (nth (.column-names m) i))
    (column-names [m]
      (.column-names m))) 

(extend-protocol mp/PImplementation
  DataSet
    (implementation-key [m] :dataset)
	  (meta-info [m]
	    {:doc "clojure.core.matrix implementation for datasets"})
	  (new-vector [m length]
	    (mp/new-vector [] length))
	  (new-matrix [m rows columns]
	    (let [col-indexes (range columns)]
	      (dataset-from-columns
	       col-indexes
	       (for [i col-indexes]
	         (mp/new-vector (imp/get-canonical-object) rows)))))
	  (new-matrix-nd [m shape]
	    (mp/new-matrix-nd [] shape))
	  (construct-matrix [m data]
	    (if (== 2 (long (mp/dimensionality data)))
	      (dataset-from-array data)
	      nil))
	  (supports-dimensionality? [m dims]
	    (<= 1 (long dims) 2))
   
   DataSetRow
    (implementation-key [m] :dataset)
	  (meta-info [m]
	    {:doc "clojure.core.matrix implementation for datasets"})
	  (new-vector [m length]
	    (mp/new-vector [] length))
	  (new-matrix [m rows columns]
	    (let [col-indexes (range columns)]
	      (dataset-from-columns
	       col-indexes
	       (for [i col-indexes]
	         (mp/new-vector (imp/get-canonical-object) rows)))))
	  (new-matrix-nd [m shape]
	    (mp/new-matrix-nd [] shape))
	  (construct-matrix [m data]
	    (if (== 2 (long (mp/dimensionality data)))
	      (dataset-from-array data)
	      nil))
	  (supports-dimensionality? [m dims]
	    (<= 1 (long dims) 2)))

(extend-protocol mp/PDimensionInfo
  DataSet
    (dimensionality [m]
      2)
    (is-vector? [m]
      false)
    (is-scalar? [m] false)
    (get-shape [m]
      (.shape m))
    (dimension-count [m dim]
      (.nth ^IPersistentVector (.shape m) (long dim)))
    
  DataSetRow
    (dimensionality [m]
      1)
    (is-vector? [m]
      true)
    (is-scalar? [m] false)
    (get-shape [m]
      [(.length ^IPersistentVector (.column-names m))])
    (dimension-count [m dim]
      (let [dim (long dim)]
        (cond
          (== dim 0) (.length ^IPersistentVector (.column-names m))
          :else (error "Invalid dimension for dataset row: " dim)))))

(extend-protocol mp/PIndexedAccess
  DataSet
    (get-1d [m x]
      (mp/get-row m x))
    (get-2d [m x y]
      (mp/get-1d (.nth ^IPersistentVector (.columns m) (long y)) x))
    (get-nd [m indexes]
      (let [dims (long (count indexes))]
        (cond
          (== 1 dims) (mp/get-row m (first indexes))
          (== 2 dims) (mp/get-2d m (first indexes) (second indexes))
          (> 2 dims) (mp/get-nd (mp/get-2d m (first indexes) (second indexes)) (nnext indexes))
          :else (error "Invalid dimensionality access with index: " (vec indexes)))))
    
  DataSetRow
    (get-1d [m x]
      (mp/get-1d (.nth ^IPersistentVector (.columns m) (long x)) (.index m)))
    (get-2d [m x y]
      (error "Invalid 2D access on DataSetRow"))
    (get-nd [m indexes]
      (let [dims (long (count indexes))]
        (cond
          (== 1 dims) (mp/get-1d (.nth ^IPersistentVector (.columns m) (long (first indexes))) (.index m))
          :else (error "Invalid ND access on DataSetRow")))))

(defn- broadcast-cols
  "Broadcasts a value to a vector of column values, in the shape specified"
  ^IPersistentVector [a [rows cols]]
  (case (long (mp/dimensionality a))
    0 (vec (repeat cols a))
    1 (mp/convert-to-nested-vectors a)
    2 (vec (mp/get-columns a))
    (error "Can't broadcast argument of shape " (mp/get-shape a))))

(extend-protocol mp/PFunctionalOperations
  DataSet
    (element-seq [m]
      (apply concat (mp/get-rows m)))
    (element-map
      ([m f]
        (reduce 
          (fn [m i]
            (update-in m [:columns i] mp/element-map f))
          m
          (range (.nth ^IPersistentVector (.shape m) 1))))
      ([m f a]
        (let [as (broadcast-cols a (mp/get-shape m))]
          (reduce 
            (fn [m i]
              (update-in m [:columns i] mp/element-map f (nth as i)))
            m
            (range (mp/dimension-count m 1)))))
      ([m f a more]
        (let [shape (.shape m)
              as (broadcast-cols a shape)
              mores (apply mapv vector (map #(broadcast-cols % shape) more))]
          (reduce 
            (fn [m i]
              (update-in m [:columns i] mp/element-map f (nth as i) (nth mores i)))
            m
            (range (second shape))))))
    (element-map!
      ([m f]
        (mp/assign! m (mp/element-map m f)))
      ([m f a]
        (mp/assign! m (mp/element-map m f a)))
      ([m f a more]
        (mp/assign! m (mp/element-map m f a more))))
    (element-reduce
      ([m f]
        (reduce f (mp/element-seq m)))
      ([m f init]
        (reduce f init (mp/element-seq m)))))

(extend-protocol mp/PIndexedSetting
  DataSet
    (set-1d [m x v]
      (error "Can't do 1D set on a DataSet"))
    (set-2d [m x y v]
      (let [col (mp/get-column m y)]
        (dataset-from-columns
          (mp/column-names m)
          (assoc (mp/get-columns m) y (assoc col x v)))))
    (set-nd [m indexes v]
      (let [dims (long (count indexes))]
        (cond
          (== 2 dims) (mp/set-2d m (first indexes) (second indexes) v)
          :else (error "Can't set on DataSet array with index: " (vec indexes)))))
    (is-mutable? [m] false))

;; Printing methods for Datasets

(defmethod print-dup DataSet [^clojure.core.matrix.impl.dataset.DataSet x ^Writer writer] 
  (.write writer (str "#dataset/dataset " (into {} x))))

(defmethod print-method DataSet [^clojure.core.matrix.impl.dataset.DataSet x ^Writer writer] 
  (.write writer (str "#dataset/dataset " (into {} x))))

(defmethod print-dup DataSetRow [^clojure.core.matrix.impl.dataset.DataSetRow x ^Writer writer] 
  (.write writer (str "#dataset/row " {:column-names (.column-names x)
                                       :values (into [] x)})))

(defmethod print-method DataSetRow [^clojure.core.matrix.impl.dataset.DataSetRow x ^Writer writer] 
  (.write writer (str "#dataset/row " {:column-names (.column-names x)
                                       :values (into [] x)})))

;; reader methods for datasets

(defn read-dataset
  "Reader function for a core.matrix DataSet"
  ([a]
    (dataset-from-columns 
      (:column-names a) 
      (:columns a))))

(defn read-dataset-row
  "Reader function for a core.matrix DataSetRow. Creates a single row backed with persistent vectors"
  ([a]
    (DataSetRow. 
      (vec (:column-names a)) 
      (mapv vector (:values a)) 
      0)))

;; Dataset with a two named columns and both numeric and non-numeric data
(def CANONICAL-OBJECT (dataset-from-columns [:0 "Names"] [[1.0 2.0] ["A" "B"]]))

(imp/register-implementation CANONICAL-OBJECT)<|MERGE_RESOLUTION|>--- conflicted
+++ resolved
@@ -27,13 +27,13 @@
    ^long index]
   clojure.lang.Indexed
     (count [m] (count column-names))
-    (nth [m i] 
+    (nth [m i]
       (mp/get-1d (nth columns i) index))
-    (nth [m i not-found] 
+    (nth [m i not-found]
       (when (< -1 i (long (mp/dimension-count (first columns) 0)))
         (mp/get-1d (nth columns i) index)))
   clojure.lang.Seqable
-    (seq [m] 
+    (seq [m]
       (seq (mp/convert-to-nested-vectors m)))
   clojure.lang.IPersistentCollection
     (cons [m v]
@@ -61,14 +61,9 @@
 
 (defn dataset-from-columns [col-names cols]
   (let [^IPersistentVector col-names (vec col-names)
-<<<<<<< HEAD
         cc (long (count col-names))
-        ^IPersistentVector cols (vec (mp/get-rows (vec cols)))]
-=======
-        cc (long (count col-names)) 
         ^IPersistentVector cols (vec (mp/get-rows (vec cols)))
         rc (long (mp/dimension-count (first cols) 0))]
->>>>>>> eb0bf2dc
     (when (not= cc (count cols))
       (error "Mismatched number of columns, have: " cc " column names"))
     (DataSet. col-names cols [rc cc])))
@@ -240,26 +235,26 @@
   DataSet
     (label [m dim i]
       (let [dim (long dim)]
-        (cond 
+        (cond
           (== 1 dim) (nth (.column-names m) i)
           :else nil)))
     (labels [m dim]
       (let [dim (long dim)]
-        (cond 
+        (cond
           (== 1 dim) (.column-names m)
           :else nil)))
-    
+
   DataSetRow
     (label [m dim i]
       (let [dim (long dim)]
-        (cond 
+        (cond
           (== 0 dim) (nth (.column-names m) i)
           :else nil)))
     (labels [m dim]
       (let [dim (long dim)]
-        (cond 
+        (cond
           (== 0 dim) (.column-names m)
-          :else nil)))) 
+          :else nil))))
 
 (extend-protocol mp/PColumnNames
   DataSet
@@ -267,12 +262,12 @@
       (nth (.column-names m) i))
     (column-names [m]
       (.column-names m))
-    
+
   DataSetRow
     (column-name [m i]
       (nth (.column-names m) i))
     (column-names [m]
-      (.column-names m))) 
+      (.column-names m)))
 
 (extend-protocol mp/PImplementation
   DataSet
@@ -295,7 +290,7 @@
 	      nil))
 	  (supports-dimensionality? [m dims]
 	    (<= 1 (long dims) 2))
-   
+
    DataSetRow
     (implementation-key [m] :dataset)
 	  (meta-info [m]
@@ -328,7 +323,7 @@
       (.shape m))
     (dimension-count [m dim]
       (.nth ^IPersistentVector (.shape m) (long dim)))
-    
+
   DataSetRow
     (dimensionality [m]
       1)
@@ -356,7 +351,7 @@
           (== 2 dims) (mp/get-2d m (first indexes) (second indexes))
           (> 2 dims) (mp/get-nd (mp/get-2d m (first indexes) (second indexes)) (nnext indexes))
           :else (error "Invalid dimensionality access with index: " (vec indexes)))))
-    
+
   DataSetRow
     (get-1d [m x]
       (mp/get-1d (.nth ^IPersistentVector (.columns m) (long x)) (.index m)))
@@ -383,14 +378,14 @@
       (apply concat (mp/get-rows m)))
     (element-map
       ([m f]
-        (reduce 
+        (reduce
           (fn [m i]
             (update-in m [:columns i] mp/element-map f))
           m
           (range (.nth ^IPersistentVector (.shape m) 1))))
       ([m f a]
         (let [as (broadcast-cols a (mp/get-shape m))]
-          (reduce 
+          (reduce
             (fn [m i]
               (update-in m [:columns i] mp/element-map f (nth as i)))
             m
@@ -399,7 +394,7 @@
         (let [shape (.shape m)
               as (broadcast-cols a shape)
               mores (apply mapv vector (map #(broadcast-cols % shape) more))]
-          (reduce 
+          (reduce
             (fn [m i]
               (update-in m [:columns i] mp/element-map f (nth as i) (nth mores i)))
             m
@@ -435,17 +430,17 @@
 
 ;; Printing methods for Datasets
 
-(defmethod print-dup DataSet [^clojure.core.matrix.impl.dataset.DataSet x ^Writer writer] 
+(defmethod print-dup DataSet [^clojure.core.matrix.impl.dataset.DataSet x ^Writer writer]
   (.write writer (str "#dataset/dataset " (into {} x))))
 
-(defmethod print-method DataSet [^clojure.core.matrix.impl.dataset.DataSet x ^Writer writer] 
+(defmethod print-method DataSet [^clojure.core.matrix.impl.dataset.DataSet x ^Writer writer]
   (.write writer (str "#dataset/dataset " (into {} x))))
 
-(defmethod print-dup DataSetRow [^clojure.core.matrix.impl.dataset.DataSetRow x ^Writer writer] 
+(defmethod print-dup DataSetRow [^clojure.core.matrix.impl.dataset.DataSetRow x ^Writer writer]
   (.write writer (str "#dataset/row " {:column-names (.column-names x)
                                        :values (into [] x)})))
 
-(defmethod print-method DataSetRow [^clojure.core.matrix.impl.dataset.DataSetRow x ^Writer writer] 
+(defmethod print-method DataSetRow [^clojure.core.matrix.impl.dataset.DataSetRow x ^Writer writer]
   (.write writer (str "#dataset/row " {:column-names (.column-names x)
                                        :values (into [] x)})))
 
@@ -454,16 +449,16 @@
 (defn read-dataset
   "Reader function for a core.matrix DataSet"
   ([a]
-    (dataset-from-columns 
-      (:column-names a) 
+    (dataset-from-columns
+      (:column-names a)
       (:columns a))))
 
 (defn read-dataset-row
   "Reader function for a core.matrix DataSetRow. Creates a single row backed with persistent vectors"
   ([a]
-    (DataSetRow. 
-      (vec (:column-names a)) 
-      (mapv vector (:values a)) 
+    (DataSetRow.
+      (vec (:column-names a))
+      (mapv vector (:values a))
       0)))
 
 ;; Dataset with a two named columns and both numeric and non-numeric data
