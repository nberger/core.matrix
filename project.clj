;; This project.clj is provided as a convenience for Leiningen users
;; The official core.matrix project configuration is in the pom.xml

<<<<<<< HEAD
(defproject net.mikera/core.matrix "0.13.2-SNAPSHOT"
=======
(defproject net.mikera/core.matrix "0.14.0"
>>>>>>> 6fb186c9
  :url "https://github.com/mikera/matrix-api"
  :license {:name "Eclipse Public License (EPL)"
            :url "http://www.eclipse.org/legal/epl-v10.html"}
  :source-paths ["src/main/clojure"]
  :java-source-paths ["src/test/java"]
  :test-paths ["src/test/clojure" "src/test/java"]
  :dependencies [[org.clojure/clojure "1.5.1"]]
  :marginalia {:javascript ["http://cdn.mathjax.org/mathjax/latest/MathJax.js?config=TeX-AMS-MML_HTMLorMML"]}
  :profiles {:dev {:dependencies [[com.google.caliper/caliper "0.5-rc1"]
                                  [net.mikera/cljunit "0.3.0"]
                                  [criterium/criterium "0.4.2"]
<<<<<<< HEAD
                                  [hiccup "1.0.4"]
                                  [net.mikera/vectorz-clj "0.14.0"]
                                  [org.clojure/tools.macro "0.1.5"]
=======
                                  [hiccup "1.0.3"]
                                  [net.mikera/vectorz-clj "0.15.0"]
>>>>>>> 6fb186c9
                                  [reiddraper/simple-check "0.4.1"]]
                   :source-paths ["src/main/clojure" "src/dev/clojure"]
                   :jvm-opts ^:replace []}})<|MERGE_RESOLUTION|>--- conflicted
+++ resolved
@@ -1,11 +1,7 @@
 ;; This project.clj is provided as a convenience for Leiningen users
 ;; The official core.matrix project configuration is in the pom.xml
 
-<<<<<<< HEAD
-(defproject net.mikera/core.matrix "0.13.2-SNAPSHOT"
-=======
 (defproject net.mikera/core.matrix "0.14.0"
->>>>>>> 6fb186c9
   :url "https://github.com/mikera/matrix-api"
   :license {:name "Eclipse Public License (EPL)"
             :url "http://www.eclipse.org/legal/epl-v10.html"}
@@ -17,14 +13,8 @@
   :profiles {:dev {:dependencies [[com.google.caliper/caliper "0.5-rc1"]
                                   [net.mikera/cljunit "0.3.0"]
                                   [criterium/criterium "0.4.2"]
-<<<<<<< HEAD
-                                  [hiccup "1.0.4"]
-                                  [net.mikera/vectorz-clj "0.14.0"]
-                                  [org.clojure/tools.macro "0.1.5"]
-=======
                                   [hiccup "1.0.3"]
                                   [net.mikera/vectorz-clj "0.15.0"]
->>>>>>> 6fb186c9
                                   [reiddraper/simple-check "0.4.1"]]
                    :source-paths ["src/main/clojure" "src/dev/clojure"]
                    :jvm-opts ^:replace []}})