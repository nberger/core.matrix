;; This project.clj is provided as a convenience for Leiningen users
;;
;; The official core.matrix project configuration is in the pom.xml
;; dependencies / configuration in this file may be out of date
;; if in doubt, please refer to the latest pom.xml

(defproject net.mikera/core.matrix "0.36.2-SNAPSHOT"
  :url "https://github.com/mikera/core.matrix"
  :license {:name "Eclipse Public License (EPL)"
            :url "http://www.eclipse.org/legal/epl-v10.html"}

  :source-paths ["src/main/clojure"]
  :java-source-paths ["src/test/java"]

  :test-paths ["src/test/clojure" "src/test/java"]

  :dependencies [[org.clojure/clojure "1.8.0-alpha4"]]

  :marginalia {:javascript ["http://cdn.mathjax.org/mathjax/latest/MathJax.js?config=TeX-AMS-MML_HTMLorMML"]}

  :profiles {:dev {:dependencies [[net.mikera/cljunit "0.3.1"]
                                  [criterium/criterium "0.4.3"]
                                  [org.clojure/tools.macro "0.1.5"]
                                  [hiccup "1.0.5"]
<<<<<<< HEAD
                                  [net.mikera/vectorz-clj "0.32.1"]
                                  [org.clojure/test.check "0.7.0"]
                                  [net.mikera/core.matrix.testing "0.0.4"]]
=======
                                  [net.mikera/vectorz-clj "0.33.0"]
                                  [org.clojure/test.check "0.8.1"]]
>>>>>>> a9e41597
                   
                   :source-paths ["src/main/clojure" "src/dev/clojure"]
                   :jvm-opts ^:replace []}
             :doc [:dev ;; composite profile, inherit from dev
                   {:plugins [[codox "0.8.8"]]}]}
  
  :aliases {"doc" ["with-profile" "doc" "doc"]}
  
  :codox {:sources ["src/main/clojure"]
          :src-dir-uri "https://github.com/mikera/core.matrix/blob/master/"
          :src-linenum-anchor-prefix "L"
          :exclude clojure.core.matrix.examples})<|MERGE_RESOLUTION|>--- conflicted
+++ resolved
@@ -22,14 +22,9 @@
                                   [criterium/criterium "0.4.3"]
                                   [org.clojure/tools.macro "0.1.5"]
                                   [hiccup "1.0.5"]
-<<<<<<< HEAD
-                                  [net.mikera/vectorz-clj "0.32.1"]
-                                  [org.clojure/test.check "0.7.0"]
-                                  [net.mikera/core.matrix.testing "0.0.4"]]
-=======
                                   [net.mikera/vectorz-clj "0.33.0"]
-                                  [org.clojure/test.check "0.8.1"]]
->>>>>>> a9e41597
+                                  [org.clojure/test.check "0.8.1"]
+                                  [net.mikera/core.matrix.testing "0.0.4"]]                      
                    
                    :source-paths ["src/main/clojure" "src/dev/clojure"]
                    :jvm-opts ^:replace []}
